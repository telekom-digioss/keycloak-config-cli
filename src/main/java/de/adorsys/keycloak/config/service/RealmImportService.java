/*-
 * ---license-start
 * keycloak-config-cli
 * ---
 * Copyright (C) 2017 - 2021 adorsys GmbH & Co. KG @ https://adorsys.com
 * ---
 * Licensed under the Apache License, Version 2.0 (the "License");
 * you may not use this file except in compliance with the License.
 * You may obtain a copy of the License at
 *
 *      http://www.apache.org/licenses/LICENSE-2.0
 *
 * Unless required by applicable law or agreed to in writing, software
 * distributed under the License is distributed on an "AS IS" BASIS,
 * WITHOUT WARRANTIES OR CONDITIONS OF ANY KIND, either express or implied.
 * See the License for the specific language governing permissions and
 * limitations under the License.
 * ---license-end
 */

package de.adorsys.keycloak.config.service;

import de.adorsys.keycloak.config.model.RealmImport;
import de.adorsys.keycloak.config.properties.ImportConfigProperties;
import de.adorsys.keycloak.config.provider.KeycloakProvider;
import de.adorsys.keycloak.config.repository.RealmRepository;
import de.adorsys.keycloak.config.service.checksum.ChecksumService;
import de.adorsys.keycloak.config.service.state.StateService;
import de.adorsys.keycloak.config.util.CloneUtil;
import org.keycloak.admin.client.resource.RealmResource;
import org.keycloak.representations.idm.RealmRepresentation;
import org.slf4j.Logger;
import org.slf4j.LoggerFactory;
import org.springframework.beans.factory.annotation.Autowired;
import org.springframework.stereotype.Service;

@Service
public class RealmImportService {
    static final String[] ignoredPropertiesForRealmImport = new String[]{
            "clients",
            "roles",
            "users",
            "groups",
            "defaultGroups",
            "identityProviders",
            "browserFlow",
            "directGrantFlow",
            "clientAuthenticationFlow",
            "dockerAuthenticationFlow",
            "registrationFlow",
            "resetCredentialsFlow",
            "components",
            "authenticationFlows",
            "scopeMappings",
            "clientScopeMappings",
            "clientScopes",
            "requiredActions",
            "defaultDefaultClientScopes",
            "defaultOptionalClientScopes",
    };

    static final String[] patchingPropertiesForFlowImport = new String[]{
            "browserFlow",
            "directGrantFlow",
            "clientAuthenticationFlow",
            "dockerAuthenticationFlow",
            "registrationFlow",
            "resetCredentialsFlow",
    };
    static final String userStorageProvider = "org.keycloak.storage.UserStorageProvider";
    private static final Logger logger = LoggerFactory.getLogger(RealmImportService.class);
    private final KeycloakProvider keycloakProvider;
    private final RealmRepository realmRepository;

    private final UserImportService userImportService;
    private final RoleImportService roleImportService;
    private final ClientImportService clientImportService;
    private final ClientScopeImportService clientScopeImportService;
    private final GroupImportService groupImportService;
    private final DefaultGroupsImportService defaultGroupsImportService;
    private final ComponentImportService componentImportService;
    private final AuthenticationFlowsImportService authenticationFlowsImportService;
    private final AuthenticatorConfigImportService authenticatorConfigImportService;
    private final RequiredActionsImportService requiredActionsImportService;
    private final CustomImportService customImportService;
    private final ScopeMappingImportService scopeMappingImportService;
    private final ClientScopeMappingImportService clientScopeMappingImportService;
    private final IdentityProviderImportService identityProviderImportService;

    private final ImportConfigProperties importProperties;

    private final ChecksumService checksumService;
    private final StateService stateService;

    @Autowired
    public RealmImportService(
            ImportConfigProperties importProperties,
            KeycloakProvider keycloakProvider,
            RealmRepository realmRepository,
            UserImportService userImportService,
            RoleImportService roleImportService,
            ClientImportService clientImportService,
            GroupImportService groupImportService,
            ClientScopeImportService clientScopeImportService,
            DefaultGroupsImportService defaultGroupsImportService,
            ComponentImportService componentImportService,
            AuthenticationFlowsImportService authenticationFlowsImportService,
            AuthenticatorConfigImportService authenticatorConfigImportService,
            RequiredActionsImportService requiredActionsImportService,
            CustomImportService customImportService,
            ScopeMappingImportService scopeMappingImportService,
            ClientScopeMappingImportService clientScopeMappingImportService,
            IdentityProviderImportService identityProviderImportService,
            ChecksumService checksumService,
            StateService stateService) {
        this.importProperties = importProperties;
        this.keycloakProvider = keycloakProvider;
        this.realmRepository = realmRepository;
        this.userImportService = userImportService;
        this.roleImportService = roleImportService;
        this.clientImportService = clientImportService;
        this.groupImportService = groupImportService;
        this.clientScopeImportService = clientScopeImportService;
        this.defaultGroupsImportService = defaultGroupsImportService;
        this.componentImportService = componentImportService;
        this.authenticationFlowsImportService = authenticationFlowsImportService;
        this.authenticatorConfigImportService = authenticatorConfigImportService;
        this.requiredActionsImportService = requiredActionsImportService;
        this.customImportService = customImportService;
        this.scopeMappingImportService = scopeMappingImportService;
        this.clientScopeMappingImportService = clientScopeMappingImportService;
        this.identityProviderImportService = identityProviderImportService;
        this.checksumService = checksumService;
        this.stateService = stateService;
    }

    public void doImport(RealmImport realmImport) {
        boolean realmExists = realmRepository.exists(realmImport.getRealm());

        if (realmExists) {
            updateRealmIfNecessary(realmImport);
        } else {
            createRealm(realmImport);
        }
<<<<<<< HEAD

        syncUserIfNecessary(realmImport);

        keycloakProvider.close();
=======
>>>>>>> 58183676
    }

    private void updateRealmIfNecessary(RealmImport realmImport) {
        if (importProperties.isForce() || checksumService.hasToBeUpdated(realmImport)) {
            setEventsEnabledWorkaround(realmImport);
            updateRealm(realmImport);
        } else {
            logger.debug(
                    "No need to update realm '{}', import checksum same: '{}'",
                    realmImport.getRealm(),
                    realmImport.getChecksum()
            );
        }
    }

    private void setEventsEnabledWorkaround(RealmImport realmImport) {
        // https://github.com/adorsys/keycloak-config-cli/issues/338
        if (realmImport.isEventsEnabled() != null) return;

        Boolean existingEventsEnabled = realmRepository.get(realmImport.getRealm()).isEventsEnabled();
        realmImport.setEventsEnabled(existingEventsEnabled);
    }

    private void createRealm(RealmImport realmImport) {
        logger.debug("Creating realm '{}' ...", realmImport.getRealm());

        RealmRepresentation realm = CloneUtil.deepClone(realmImport, RealmRepresentation.class, ignoredPropertiesForRealmImport);
        realmRepository.create(realm);

        // refresh the access token to update the scopes. See: https://github.com/adorsys/keycloak-config-cli/issues/339
        keycloakProvider.refreshToken();

        configureRealm(realmImport, realm);
    }

    private void updateRealm(RealmImport realmImport) {
        logger.debug("Updating realm '{}'...", realmImport.getRealm());

        RealmRepresentation realm = CloneUtil.deepClone(realmImport, RealmRepresentation.class, ignoredPropertiesForRealmImport);
        realmRepository.update(realm);

        configureRealm(realmImport, realm);
    }

    private void configureRealm(RealmImport realmImport, RealmRepresentation existingRealm) {
        stateService.loadState(realmImport);

        clientScopeImportService.doImport(realmImport);
        clientScopeImportService.updateDefaultClientScopes(realmImport, existingRealm);
        clientImportService.doImport(realmImport);
        roleImportService.doImport(realmImport);
        groupImportService.importGroups(realmImport);
        defaultGroupsImportService.doImport(realmImport);
        userImportService.doImport(realmImport);
        requiredActionsImportService.doImport(realmImport);
        authenticationFlowsImportService.doImport(realmImport);
        authenticatorConfigImportService.doImport(realmImport);
        clientImportService.doImportDependencies(realmImport);
        componentImportService.doImport(realmImport);
        identityProviderImportService.doImport(realmImport);
        scopeMappingImportService.doImport(realmImport);
        clientScopeMappingImportService.doImport(realmImport);
        customImportService.doImport(realmImport);
        clientScopeImportService.doRemoveOrphan(realmImport);

        stateService.doImport(realmImport);
        checksumService.doImport(realmImport);
    }

    private void syncUserIfNecessary(RealmImport realmImport) {
        if (importProperties.isSyncUser() && realmImport.getComponents().containsKey(userStorageProvider)) {
            RealmResource resource = realmRepository.getResource(realmImport.getRealm());
            resource.components()
                    .query()
                    .stream()
                    .filter(componentRepresentation -> componentRepresentation.getProviderType().equals(userStorageProvider))
                    .forEach(componentRepresentation -> {
                        logger.debug("Syncing user from federation '{}' for realm '{}'...",componentRepresentation.getName(), realmImport.getRealm());
                        resource.userStorage().syncUsers(componentRepresentation.getId(), "triggerFullSync");
                    });
        }
    }
}<|MERGE_RESOLUTION|>--- conflicted
+++ resolved
@@ -142,13 +142,8 @@
         } else {
             createRealm(realmImport);
         }
-<<<<<<< HEAD
 
         syncUserIfNecessary(realmImport);
-
-        keycloakProvider.close();
-=======
->>>>>>> 58183676
     }
 
     private void updateRealmIfNecessary(RealmImport realmImport) {
