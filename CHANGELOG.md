# Changelog

All notable changes to this project will be documented in this file.

The format is based on [Keep a Changelog](https://keepachangelog.com/en/1.0.0/), and this project adheres
to [Semantic Versioning](https://semver.org/spec/v2.0.0.html).

## [Unreleased]

## [3.3.0] - 2021-04-24

### Added

- Do not reset eventsEnable if missing in import
- Client secrets mapping on the client scopes with the `clientScopeMappings`.

### Fixed
- Undetermined treatment of a client without the client id specified.
<<<<<<< HEAD
- 409 Conflict on importing client role that already exists but not in state.
=======
- Provisioning of a client with service account enabled when the `registrationEmailAsUsername` flag for the realm is set to `true`.
>>>>>>> 471ca0fd

## [3.2.0] - 2021-03-12

### Added

- Support for `defaultGroups`

### Changed

- Using adoptopenjdk/openjdk11:alpine-jre as base image instead openjdk to reduce image footprint and vulnerabilities.

## [3.1.3] - 2021-03-08

### Fixed

- Add `v` prefix to docker images (restore breaking change)

## [3.1.2] - 2021-03-08

### Fixed

- Docker builds inside release pipeline
- 400 Bad Request while deleting a used client scope

## [3.1.1] - 2021-03-07

### Changed

- Bump keycloak from 12.0.3 to 12.0.4

### Fixed

- Forbidden error while create a new realm with a keycloak service account.
- Do not try to remove effective user roles

## [3.1.0] - 2021-02-18

### Added

- `wget` inside docker container
- If `keycloak.grant-type` is set to `client_credentials` the tool can use client_id and client_secret for obtaining its OAuth tokens (
  default: `password`)
- The `keycloak.client-secret` can now be set for confidential OAuth clients (and it's required for the `client_credentials` flow together with
  an `keycloak.client-id` referring an OAuth client which supports the client_credentials OAuth flow).
- import.path accepts now zip files and remote locations (http)

### Changed

- Default development branch renamed from `master` to `main`
- The docker tag `master` has been renamed to `edge`
- Bump keycloak from 12.0.2 to 12.0.3

### Fixed

- Cleanup old authenticator configs
- Ordering and execution flow authentication config if multiple execution have the same authenticator.

## [3.0.0] - 2021-01-20

### Breaking

- keycloak-config-cli does not auto append `/auth/` to the keycloak path.
- Role and Clients are `fully managed` now. See: [docs/MANAGED.md](docs/MANAGED.md). *Take care while upgrade exist keycloak instances*. This upgrade
  should be tested carefully on existing instances. If `import.state` is enabled, only roles and clients created by keycloak-config-cli will be
  deleted. Set `--import.managed.role=no-delete` and `--import.managed.client=no-delete` will restore the keycloak-config-cli v2.x behavior.

### Added

- Support for Keycloak 12.0.1

### Changed

- Set `import.managed.role` and `import.managed.client` to `full` as default
- Remove experimental native builds
- Update to Resteasy to 4.5.8.Final

### Fixed

### Removed

- Support for Keycloak 8
- Auto append `/auth/` url

## [2.6.3] - 2020-12-09

### Changed

- Update Spring Boot to 2.4.0

### Fixed

- On client import `defaultClientScopes` and `optionalClientScopes` are ignored on existing clients.
- Prevent 409 Conflict error with users if "email as username" is enabled

## [2.6.2] - 2020-11-18

### Fixed

- On client import `defaultClientScopes` and `optionalClientScopes` are ignored if referenced scope does not exist before import.

## [2.6.1] - 2020-11-17

### Fixed

- Pipeline related error inside release
  process. [GitHub Blog](https://github.blog/changelog/2020-10-01-github-actions-deprecating-set-env-and-add-path-commands/)

## [2.6.0] - 2020-11-17

### Added

- If `import.state-encryption-key` is set, the state will be stored in encrypted format.
- If 'import.var-substitution-in-variables' is set to false var substitution in variables is disabled (default: true)
- If 'import.var-substitution-undefined-throws-exceptions' is set to false unknown variables will be ignored (default: true)

### Changed

- Pre validate client with authorization settings
- Update to Keycloak 11.0.3

### Fixed

- Calculate import checksum after variable substitution
- Ignore the id from imports for builtin flows and identityProviderMappers if resource already exists
- Fix [KEYCLOAK-16082](https://issues.redhat.com/browse/KEYCLOAK-16082)
- Can't manage user membership of subgroups

## [2.5.0] - 2020-10-19

### Added

- Roles are fully managed now and could be deleted if absent from import (disabled by default)
- Clients are fully managed now and could be deleted if absent from import (disabled by default)
- client scope mapping can be managed through keycloak-config-cli

### Changed

- __DEPRECATION:__ Auto append `/auth` in server url.

### Fixed

- Required action providerId and alias can be different now
- ProviderId of required actions can be updated now

## [2.4.0] - 2020-10-05

### Added

- Builds are now reproducible.
- Provide checksums of prebuild artifacts.
- `import.var-substitution=true` to enable substitution of environment variables or system properties. (default: false)
- Multiple file formats could be detected by file ending
- HTTP Proxies now supported. Use `-Dhttp.proxyHost` and `-Dhttp.proxyHost` to specify proxy settings.

### Fixed

- On directory import, the order of files is consistent now. (default ordered)
- Allow custom sub paths of keycloak.

## [2.3.0] - 2020-09-22

### Added

- Allow loading Presentations (like RealmRepresentation) externally.
  See [docs](https://github.com/adorsys/keycloak-config-cli/blob/main/contrib/custom-representations/README.md) for more information.
- Update flow descriptions form builtin flows

### Changed

- Update to Keycloak 11.0.2
- Update to Resteasy to 3.13.1.Final

### Fixed

- Fix update `authenticationFlowBindingOverrides` on clients [issue-170](https://github.com/adorsys/keycloak-config-cli/issues/170)
- Fix creation clientScopes with protocolMappers [issue-183](https://github.com/adorsys/keycloak-config-cli/issues/183)
- Fix could not update default clientScopes with protocolMappers [issue-183](https://github.com/adorsys/keycloak-config-cli/issues/183)

## [2.2.0] - 2020-08-07

### Added

- Add support for clients with fine-grained authorization

## [2.1.0] - 2020-07-23

### Added

- Keycloak 11 support

### Changed

- Implement checkstyle to ensure consistent coding style.

### Fixed

- Subflow requirement forced to ‘DISABLED’ when importing multiple subflows

## [2.0.2] - 2020-07-15

### Fixed

- Realm creation with an idp and custom auth flow results into a 500 HTTP error

## [2.0.1] - 2020-07-09

### Fixed

- Incorrect Docker entrypoint. Thanks to jBouyoud.

## [2.0.0] - 2020-07-05

### Breaking

- The availability check in docker images based on a shell script. The functionality moved into the application now.
- The availability check is disabled by default and can be re-enabled with `keycloak.availability-check.enabled=true`.
- `import.file` is removed. Use `import.path` instead for files and directories.
- `keycloak.migrationKey` is removed. Use `import.cache-key` instead.
- `keycloak.realm` is removed. Use `import.login-realm` to define the realm to login.
- If you have defined requiredActions, components, authentications flows or subcomponents in your realm configure, make sure you have defined all in
  your json files. All not defined actions will remove now by keycloak-config-cli unless `import.state=true` is set (default).
  See: [docs/MANAGED.md](docs/MANAGED.md)

### Added

- Create, Update, Delete IdentityProviderMappers
- Support for only updating changed IdentityProviders
- Support for managed IdentityProviders
- Manage group membership of users
- Parallel import (only some resources are supported. To enable use `--import.parallel=true`)
- Don't update client if not changed
- Don't update components config if not changed
- Don't update realm role if not changed
- Added Helm Chart
- Support yaml as configuration import format. (`--import.file-type=yaml`)
- In some situations if Keycloak gives 400 HTTP error, pass error message from keycloak to log.
- Allow updating builtin flows and executions (keycloak allows to change some properties)
- Remove authentications config from keycloak if not defined in realm
- PMD for static source code analysis
- _Experimental_ GraalVM support. Run keycloak-config-cli without Java!
- Throw errors on unknown properties in config files
- Add, update and remove clientScopes (thanks @spahrson)
- Remove required actions if they not defined in import json.
- Remove components if they not defined in import json.
- Remove subcomponents if they not defined in import json.
- Remove authentication flows if they not defined in import json.
- Control behavior of purging ressource via `import.manage.<type>` property. See: [docs/MANAGED.md](docs/MANAGED.md)
- State management for `requriedActions`, `clients`, `components`

### Changed

- Handle exit code in a spring native way.
- Improve error handling if keycloak returns a non 2xx http error
- The availability check in docker images is off by default. Re-enable with `keycloak.availability-check.enabled`.
- `WAIT_TIME_IN_SECONDS` is replaced by `keycloak.availability-check.timeout`.
- Set user to 1001 in Dockerfile
- Bump Keycloak from 8.0.1 to 8.0.2
- Define jackson version in pom.xml to avoid incompatibilities between `jackson-bom` and `keycloak-config-cli` dependencies.
- Reduce docker image size
- Bump SpringBoot from 2.2.7 to 2.3.1
- Bump keycloak from 10.0.0 to 10.0.2
- Used keycloak parent pom instead manage versions of 3rd party libs
- Add experimental profile for spring native builds
- Human friendly error messages instead stack traces if log level is not debug.
- SHA2 instead SHA3 is now used for config checksums
- Rename `keycloak.migrationKey` to `import.cache-key` instead.
- Rename `keycloak.realm` to `import.login-realm` instead.

### Fixed

- Fix import crash if last import crashed while a temporary flow was used.
- Do not delete authenticatorConfigs from builtin flows
- Don't update client if protocolMappers are not changed
- Don't update clientScope if protocolMappers are not changed
- Don't update groups config if subGroups are not changed
- Authentication configs in non-top-level flow are not created.
- Updating `protocolMappers` on `clients`

### Removed

- `import.file` parameter

## [1.4.0] - 2020-04-30

### Added

- AuthenticatorConfig support (thanks @JanisPlots)
- Keycloak 10 support

### Changed

- Bump keycloak 9.0.3

### Fixed

- Fix spotbugs and sonar findings

## [1.3.1] - 2020-04-02

### Changed

- Bump Spring Boot version to 2.2.5
- Bump maven-javadoc-plugin from 3.1.1 to 3.2.0

### Fixed

- Use username filter for updating users, too.

## [1.3.0] - 2020-03-27

### Added

- Add and update groups
- Update composites in roles

### Changed

- Add copyright header to all java classes
- Bump Keycloak to 9.0.2

## [1.2.0] - 2020-03-15

### Added

- Implement migrationKey property for different config files per realm
- Implement identity providers

### Changed

- Add @SuppressWarnings("unchecked")
- Migrate to maven single module
- Use TestContainers

### Fixed

- Correct username on import

## [1.1.2] - 2020-02-25

### Changed

- Use Java 8 inside container again

## [1.1.1] - 2020-02-25

### Fixed

- Re-add Keycloak 8

## 1.1.0 - 2020-02-25

### Added

- Keycloak 9 support

### Changed

- Use Java 11 inside container
- Bump hibernate-validator from 6.0.13.Final to 6.1.0.Final

<!-- @formatter:off -->

[Unreleased]: https://github.com/adorsys/keycloak-config-cli/compare/v3.3.0...HEAD
[3.3.0]: https://github.com/adorsys/keycloak-config-cli/compare/v3.2.0...v3.3.0
[3.2.0]: https://github.com/adorsys/keycloak-config-cli/compare/v3.1.3...v3.2.0
[3.1.3]: https://github.com/adorsys/keycloak-config-cli/compare/v3.1.2...v3.1.3
[3.1.2]: https://github.com/adorsys/keycloak-config-cli/compare/v3.1.1...v3.1.2
[3.1.1]: https://github.com/adorsys/keycloak-config-cli/compare/v3.1.0...v3.1.1
[3.1.0]: https://github.com/adorsys/keycloak-config-cli/compare/v3.0.0...v3.1.0
[3.0.0]: https://github.com/adorsys/keycloak-config-cli/compare/v2.6.3...v3.0.0
[2.6.3]: https://github.com/adorsys/keycloak-config-cli/compare/v2.6.2...v2.6.3
[2.6.2]: https://github.com/adorsys/keycloak-config-cli/compare/v2.6.1...v2.6.2
[2.6.1]: https://github.com/adorsys/keycloak-config-cli/compare/v2.6.0...v2.6.1
[2.6.0]: https://github.com/adorsys/keycloak-config-cli/compare/v2.5.0...v2.6.0
[2.5.0]: https://github.com/adorsys/keycloak-config-cli/compare/v2.4.0...v2.5.0
[2.4.0]: https://github.com/adorsys/keycloak-config-cli/compare/v2.3.0...v2.4.0
[2.3.0]: https://github.com/adorsys/keycloak-config-cli/compare/v2.2.0...v2.3.0
[2.2.0]: https://github.com/adorsys/keycloak-config-cli/compare/v2.1.0...v2.2.0
[2.1.0]: https://github.com/adorsys/keycloak-config-cli/compare/v2.0.2...v2.1.0
[2.0.2]: https://github.com/adorsys/keycloak-config-cli/compare/v2.0.1...v2.0.2
[2.0.1]: https://github.com/adorsys/keycloak-config-cli/compare/v2.0.0...v2.0.1
[2.0.0]: https://github.com/adorsys/keycloak-config-cli/compare/v1.4.0...v2.0.0
[1.4.0]: https://github.com/adorsys/keycloak-config-cli/compare/v1.3.1...v1.4.0
[1.3.1]: https://github.com/adorsys/keycloak-config-cli/compare/v1.3.0...v1.3.1
[1.3.0]: https://github.com/adorsys/keycloak-config-cli/compare/v1.2.0...v1.3.0
[1.2.0]: https://github.com/adorsys/keycloak-config-cli/compare/v1.1.2...v1.2.0
[1.1.2]: https://github.com/adorsys/keycloak-config-cli/compare/v1.1.1...v1.1.2
[1.1.1]: https://github.com/adorsys/keycloak-config-cli/compare/v1.1.0...v1.1.1<|MERGE_RESOLUTION|>--- conflicted
+++ resolved
@@ -16,11 +16,8 @@
 
 ### Fixed
 - Undetermined treatment of a client without the client id specified.
-<<<<<<< HEAD
+- Provisioning of a client with service account enabled when the `registrationEmailAsUsername` flag for the realm is set to `true`.
 - 409 Conflict on importing client role that already exists but not in state.
-=======
-- Provisioning of a client with service account enabled when the `registrationEmailAsUsername` flag for the realm is set to `true`.
->>>>>>> 471ca0fd
 
 ## [3.2.0] - 2021-03-12
 
